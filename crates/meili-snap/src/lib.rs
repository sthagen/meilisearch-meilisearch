--- conflicted
+++ resolved
@@ -43,22 +43,6 @@
         }
     }
 
-<<<<<<< HEAD
-    settings.add_dynamic_redaction(".message", uuid_in_message_redaction);
-    settings.add_dynamic_redaction(".error.message", uuid_in_message_redaction);
-    settings.add_dynamic_redaction(".indexUid", |content, _content_path| match &content {
-        Content::String(s) => match uuid::Uuid::parse_str(s) {
-            Ok(_) => Content::String("[uuid]".to_owned()),
-            Err(_) => content,
-        },
-        _ => content,
-    });
-
-    settings.add_dynamic_redaction(".error.message", |content, _content_path| match &content {
-        Content::String(s) => {
-            let uuid_replaced = UUID_IN_MESSAGE_RE.replace_all(s, "[uuid]");
-            Content::String(uuid_replaced.to_string())
-=======
     fn uuid_in_json_key_redaction(content: Content, _content_path: ContentPath) -> Content {
         match content {
             Content::Map(map) => {
@@ -75,7 +59,6 @@
                 Content::Map(new_map)
             }
             _ => content,
->>>>>>> 61bc95e8
         }
     }
 
